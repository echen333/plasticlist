--- conflicted
+++ resolved
@@ -47,12 +47,9 @@
   const [conversationId, setConversationId] = useState<string | null>(null);
   const [loading, setLoading] = useState(false);
   const [error, setError] = useState<string | null>(null);
-<<<<<<< HEAD
   const [expandedBlocks, setExpandedBlocks] = useState<{[key: string]: boolean}>({});
-=======
   const [suggestedFollowups, setSuggestedFollowups] = useState<string[]>([]);
   const [loadingFollowups, setLoadingFollowups] = useState(false);
->>>>>>> 54c64420
 
   // SSE tracking
   const [isStreaming, setIsStreaming] = useState(false);
