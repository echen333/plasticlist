'use client';

import { use, useEffect, useRef, useState } from 'react';
import { useRouter } from 'next/navigation';
import ReactMarkdown from 'react-markdown';
import {
  Button,
  Card,
  CardContent,
  Typography,
  CircularProgress,
  Box,
  Container,
  TextField,
  Divider,
  Fade
} from '@mui/material';

// Data interfaces
interface ConversationQuery {
  id: string;
  question: string;
  response?: string;
  status?: string;
}

interface CurrentQuery extends ConversationQuery {
  conversation_id: string;
}

interface QueryData {
  current_query: CurrentQuery;
  conversation: ConversationQuery[];
}

interface PageParams {
  params: Promise<{ id: string }>;
}

export default function QueryPage({ params }: PageParams) {
  // 1. Resolve the Next.js dynamic route param
  const resolvedParams = use(params);
  const queryId = resolvedParams.id;

  // 2. React state
  const [conversation, setConversation] = useState<ConversationQuery[]>([]);
  const [conversationId, setConversationId] = useState<string | null>(null);
  const [loading, setLoading] = useState(true);
  const [error, setError] = useState<string | null>(null);
  const [suggestedFollowups, setSuggestedFollowups] = useState<string[]>([]);
  const [loadingFollowups, setLoadingFollowups] = useState(false);

  // SSE tracking
  const [isStreaming, setIsStreaming] = useState(false);
  const [activeQueryId, setActiveQueryId] = useState<string | null>(null);

  // Follow-up question
  const [followUpQuestion, setFollowUpQuestion] = useState('');

  // Function to generate followup suggestions
  const generateFollowups = async () => {
    if (!conversationId || conversation.length === 0) return;
    
    try {
      setLoadingFollowups(true);
      const res = await fetch('/api/query/generate-followups', {
        method: 'POST',
        headers: { 'Content-Type': 'application/json' },
        body: JSON.stringify({
          conversation_id: conversation[conversation.length - 1].id,
          question: conversation[conversation.length - 1].question
        })
      });
      
      if (!res.ok) {
        const errorText = await res.text();
        throw new Error(`Failed to generate followups: ${res.status} - ${errorText}`);
      }
      
      let data;
      try {
        data = await res.json();
        if (!data.followups) {
          throw new Error('Response missing followups data');
        }
      } catch (parseError) {
        throw new Error('Failed to parse server response: ' + parseError.message);
      }

      // Parse followups using regex
      const followups = data.followups.match(/FOLLOWUP\d: (.+)$/gm)
        ?.map(f => f.replace(/FOLLOWUP\d: /, '')) || [];
      
      if (followups.length === 0) {
        console.warn('No followup questions found in response');
      }
      
      setSuggestedFollowups(followups);
    } catch (err) {
      console.error('Failed to generate followups:', err);
      setError(err.message); // Show error in UI
    } finally {
      setLoadingFollowups(false);
    }
  };

  // 3. Scroll ref (we'll scroll to bottom on conversation change)
  const bottomRef = useRef<HTMLDivElement>(null);

  // 4. Fetch conversation data once on mount
  useEffect(() => {
    const fetchConversation = async () => {
      try {
        setLoading(true);
        setError(null);

        const res = await fetch(`/api/query/${queryId}`);
        if (!res.ok) {
          throw new Error(`API returned ${res.status}`);
        }

        const data: QueryData = await res.json();

        // We store the conversation_id so we can post follow-ups
        // setConversationId(data.current_query[0].conversation_id);
        setConversationId(data.current_query.conversation_id);

        // Build an array of all queries
        setConversation(data.conversation);

        // If the current query is still processing, open SSE
        if (data.current_query.status === 'processing') {
          setActiveQueryId(data.current_query.id);
        }
      } catch (err) {
        setError('Failed to fetch conversation');
      } finally {
        setLoading(false);
      }
    };

    fetchConversation();
  }, [queryId]);

  // 5. SSE: whenever activeQueryId is set, stream the response for that query
  useEffect(() => {
    if (!activeQueryId) return;

    let eventSource: EventSource | null = null;
    let mounted = true;

    const startSSE = () => {
      setIsStreaming(true);

      eventSource = new EventSource(`/api/query/${activeQueryId}/stream`);
      eventSource.onmessage = (event) => {
        if (!mounted) return;

        try {
          const data = JSON.parse(event.data);
          
          if (data.content) {
            // Append streamed text to the appropriate query in conversation
            setConversation((prev) =>
              prev.map((item) => {
                if (item.id === activeQueryId) {
                  return {
                    ...item,
                    response: (item.response || '') + data.content
                  };
                }
                return item;
              })
            );
          }

          if (data.error) {
            setError(data.error);
            eventSource?.close();
            setIsStreaming(false);
            setActiveQueryId(null);
          }

          if (data.end) {
            // streaming done
            eventSource?.close();
            setIsStreaming(false);
            setActiveQueryId(null);
            // Wait a bit before generating new followups to allow fade-out animation
            setTimeout(() => {
              generateFollowups();
            }, 500);
          }
        } catch (err) {
          setError('Failed to parse SSE data');
        }
      };

      eventSource.onerror = () => {
        if (!mounted) return;
        setError('Stream connection error');
        eventSource?.close();
        setIsStreaming(false);
        setActiveQueryId(null);
      };
    };

    startSSE();

    return () => {
      mounted = false;
      if (eventSource) {
        eventSource.close();
      }
    };
  }, [activeQueryId]);

  // 6. Scroll to bottom whenever conversation updates or streaming status changes
  useEffect(() => {
    if (bottomRef.current) {
      // Use requestAnimationFrame to ensure DOM has updated
      requestAnimationFrame(() => {
        bottomRef.current?.scrollIntoView({ 
          behavior: 'smooth',
          block: 'end'
        });
      });
    }
  }, [conversation, isStreaming, activeQueryId]);

  // 7. Ask a follow-up on the same page
  const handleFollowUpSubmit = async () => {
    if (!followUpQuestion.trim() || !conversationId) return;

  console.log("Current state:", {
    conversationId,
    followUpQuestion,
    typeOfConversationId: typeof conversationId
  });

  const payload = {
    question: followUpQuestion,
    conversation_id: conversationId
  };

  console.log("Stringified payload:", JSON.stringify(payload));

  try {
      setLoading(true);
      setError(null);

      const res = await fetch('/api/query/followup', {
        method: 'POST',
        headers: { 'Content-Type': 'application/json' },
        body: JSON.stringify({
          question: followUpQuestion,
          conversation_id: conversationId
        })
      });

      if (!res.ok) {
        throw new Error(`Backend responded with ${res.status}`);
      }

      const data = await res.json();
      const newQueryId = data.id;

      // Insert a placeholder object for the new query
      setConversation((prev) => [
        ...prev,
        {
          id: newQueryId,
          question: followUpQuestion,
          response: '',
          status: 'processing'
        }
      ]);

      // Clear the input
      setFollowUpQuestion('');

      // Start streaming the new query
      setActiveQueryId(newQueryId);
    } catch (err) {
      setError('Failed to submit follow-up question');
    } finally {
      setLoading(false);
    }
  };

  return (
    <Container maxWidth="md" sx={{ py: 4 }}>
      <Card>
        <CardContent>
          <Typography variant="h5" gutterBottom>
            Conversation
          </Typography>

          {/* Loading + Error */}
          {loading && !conversation.length && (
            <Box sx={{ display: 'flex', alignItems: 'center', gap: 1, mb: 2 }}>
              <CircularProgress size={20} />
              <Typography color="text.secondary">
                Loading or Processing...
              </Typography>
            </Box>
          )}

          {error && (
            <Box
              sx={{
                bgcolor: 'error.light',
                p: 2,
                borderRadius: 1,
                mb: 2
              }}
            >
              <Typography color="error">Error: {error}</Typography>
            </Box>
          )}

          {/* Render conversation */}
          {conversation.map((q) => (
            <Box
              key={q.id}
              sx={{ mb: 2, p: 1, border: '1px solid #ccc', borderRadius: 1 }}
            >
              <Typography variant="subtitle1" sx={{ fontWeight: 'bold' }}>
                Q: {q.question}
              </Typography>
              <ReactMarkdown className="prose max-w-none">
                {q.response || ''}
              </ReactMarkdown>
            </Box>
          ))}

          {/* Show streaming indicator */}
          {isStreaming && (
            <Box
              sx={{
                mt: 1,
                display: 'flex',
                alignItems: 'center',
                gap: 1
              }}
            >
              <CircularProgress size={20} />
              <Typography variant="body2" color="text.secondary">
                Receiving response...
              </Typography>
            </Box>
          )}

          {/* Follow-up form */}
          <Box sx={{ mt: 4 }}>
            <TextField
              fullWidth
              label="Ask a follow-up"
              variant="outlined"
              value={followUpQuestion}
              onChange={(e) => setFollowUpQuestion(e.target.value)}
              onKeyDown={(e) => {
                if (e.key === 'Enter') {
                  e.preventDefault();
                  handleFollowUpSubmit();
                }
              }}
              sx={{ mb: 2 }}
            />
<<<<<<< HEAD
            <Button
              variant="contained"
              color="primary"
              onClick={handleFollowUpSubmit}
              disabled={loading || !conversationId}
            >
              Submit Follow-up
            </Button>

            {/* Suggested followup buttons */}
            {suggestedFollowups.length > 0 && (
              <Fade in={suggestedFollowups.length > 0} timeout={800}>
                <Box sx={{ mt: 2, display: 'flex', flexDirection: 'column', gap: 1 }}>
                  <Divider sx={{ my: 2 }} />
                  <Typography variant="subtitle1">Suggested follow-ups:</Typography>
                  {loadingFollowups ? (
                  <Box sx={{ display: 'flex', alignItems: 'center', gap: 1 }}>
                    <CircularProgress size={20} />
                    <Typography variant="body2" color="text.secondary">
                      Generating suggestions...
                    </Typography>
                  </Box>
                ) : (
                  suggestedFollowups.map((question, i) => (
                    <Button
                      key={i}
                      variant="outlined"
                      onClick={async () => {
                        try {
                          setLoading(true);
                          setError(null);
                          setSuggestedFollowups([]); // Clear followups immediately

                          const res = await fetch('/api/query/followup', {
                            method: 'POST',
                            headers: { 'Content-Type': 'application/json' },
                            body: JSON.stringify({
                              question,
                              conversation_id: conversationId
                            })
                          });

                          if (!res.ok) {
                            throw new Error(`Backend responded with ${res.status}`);
                          }

                          const data = await res.json();
                          const newQueryId = data.id;

                          // Insert a placeholder object for the new query
                          setConversation((prev) => [
                            ...prev,
                            {
                              id: newQueryId,
                              question,
                              response: '',
                              status: 'processing'
                            }
                          ]);

                          // Start streaming the new query
                          setActiveQueryId(newQueryId);
                        } catch (err) {
                          setError('Failed to submit follow-up question');
                        } finally {
                          setLoading(false);
                        }
                      }}
                      disabled={loading || !conversationId}
                    >
                      {question}
                    </Button>
                  ))
                  )}
                </Box>
              </Fade>
            )}
=======
            <Box sx={{ display: 'flex', gap: 2 }}>
              <Button
                variant="contained"
                color="primary"
                onClick={handleFollowUpSubmit}
                disabled={loading || !conversationId}
              >
                Submit Follow-up
              </Button>
              <Button
                variant="outlined"
                color="secondary"
                onClick={() => window.location.href = '/'}
              >
                Ask a new question
              </Button>
            </Box>
>>>>>>> 0668a0b4
          </Box>

          {/* Invisible ref for auto-scrolling */}
          <div ref={bottomRef} />
        </CardContent>
      </Card>
    </Container>
  );
}<|MERGE_RESOLUTION|>--- conflicted
+++ resolved
@@ -367,15 +367,23 @@
               }}
               sx={{ mb: 2 }}
             />
-<<<<<<< HEAD
-            <Button
-              variant="contained"
-              color="primary"
-              onClick={handleFollowUpSubmit}
-              disabled={loading || !conversationId}
-            >
-              Submit Follow-up
-            </Button>
+            <Box sx={{ display: 'flex', gap: 2 }}>
+                  <Button
+                    variant="contained"
+                    color="primary"
+                    onClick={handleFollowUpSubmit}
+                    disabled={loading || !conversationId}
+                  >
+                    Submit Follow-up
+                  </Button>
+                  <Button
+                    variant="outlined"
+                    color="secondary"
+                    onClick={() => window.location.href = '/'}
+                  >
+                    Ask a new question
+                  </Button>
+                </Box>
 
             {/* Suggested followup buttons */}
             {suggestedFollowups.length > 0 && (
@@ -445,25 +453,6 @@
                 </Box>
               </Fade>
             )}
-=======
-            <Box sx={{ display: 'flex', gap: 2 }}>
-              <Button
-                variant="contained"
-                color="primary"
-                onClick={handleFollowUpSubmit}
-                disabled={loading || !conversationId}
-              >
-                Submit Follow-up
-              </Button>
-              <Button
-                variant="outlined"
-                color="secondary"
-                onClick={() => window.location.href = '/'}
-              >
-                Ask a new question
-              </Button>
-            </Box>
->>>>>>> 0668a0b4
           </Box>
 
           {/* Invisible ref for auto-scrolling */}
