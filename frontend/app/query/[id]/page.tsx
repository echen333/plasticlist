--- conflicted
+++ resolved
@@ -99,11 +99,6 @@
       // Parse followups using regex
       const followups = data.followups.match(/FOLLOWUP\d: (.+)$/gm)
         ?.map((f: string) => f.replace(/FOLLOWUP\d: /, '')) || [];
-<<<<<<< HEAD
-      
-=======
-
->>>>>>> 73f824be
       if (followups.length === 0) {
         console.warn('No followup questions found in response');
       }
@@ -334,13 +329,8 @@
       // Start streaming the new query
       setActiveQueryId(newQueryId);
     } catch (err) {
-<<<<<<< HEAD
       const errorMessage = err instanceof Error ? err.message : 'Unknown error occurred';
       setError(`Failed to submit follow-up question: ${errorMessage}`);
-=======
-      console.error('Failed to submit follow-up:', err);
-      setError(`Failed to submit follow-up question: ${err.message}`);
->>>>>>> 73f824be
     } finally {
       setLoading(false);
     }
@@ -383,7 +373,6 @@
                   p: 2,
                   borderRadius: 1,
                   mb: 2
-<<<<<<< HEAD
                 }}
               >
                 <Typography color="error">Error: {error}</Typography>
@@ -421,45 +410,6 @@
                   }}
                 >{q.response || ''}
                 </ReactMarkdown>
-=======
-                }}
-              >
-                <Typography color="error">Error: {error}</Typography>
-              </Box>
-            )}
-
-            {/* Render conversation */}
-            {conversation.map((q) => (
-              <Box
-                key={q.id}
-                sx={{ mb: 2, p: 1, border: '1px solid #ccc', borderRadius: 1 }}
-              >
-                <Typography variant="subtitle1" sx={{ fontWeight: 'bold' }}>
-                  Q: {q.question}
-                </Typography>
-                <ReactMarkdown
-                className="prose max-w-none"
-                components={{
-                  code: ({ inline, className, children }: MarkdownCodeComponentProps) => {
-                    const blockId = `code-block-${q.id}`;
-                    return (
-                      <CustomCodeBlock
-                        inline={inline}
-                        className={className}
-                        isExpanded={expandedBlocks[blockId] || false}
-                        onToggle={() => setExpandedBlocks(prev => ({
-                          ...prev,
-                          [blockId]: !prev[blockId]
-                        }))}
-                      >
-                        {children}
-                      </CustomCodeBlock>
-                    );
-                  }
-                }}
-              >{q.response || ''}
-              </ReactMarkdown>
->>>>>>> 73f824be
               </Box>
             ))}
 
